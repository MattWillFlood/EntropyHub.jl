using EntropyHub
using Documenter, DocumenterTools 
#OutdatedWarning.generate("src")

DocMeta.setdocmeta!(EntropyHub, :DocTestSetup, :(using EntropyHub); recursive=true)

makedocs(
    source="src",
    modules=[EntropyHub],
    authors="Matthew W. Flood <info@entropyhub.xyz>",
    #repo="https://github.com/MattWillFlood/EntropyHub.jl/blob/{commit}{path}#{line}",
    #repo = Remotes.repourl("https://github.com/MattWillFlood/EntropyHub.jl"),
    sitename="EntropyHub.jl",
    doctest=false,
    draft=false,
    clean=true,
    format=Documenter.HTML(;
        prettyurls=get(ENV, "CI", nothing) == "true",
        canonical="https://mattwillflood.github.io/EntropyHub.jl/",
        assets = ["assets/favicon.ico"],
        collapselevel = 1,
    ),
    pages=[
        "Home" => "index.md",
        "Guide" => ["Base Entropies" => "Guide/Base_Entropies.md",
                "Cross-Entropies" => "Guide/Cross_Entropies.md",
                "Multiscale Entropies" => "Guide/Multiscale_Entropies.md",
                "Multiscale Cross-Entropies" => "Guide/Multiscale_Cross_Entropies.md",
                "Bidimensional Entropies" => "Guide/Bidimensional_Entropies.md",
                ],
        "Examples" => ["Notes on Examples" => "Examples/Examples.md",
                "Ex.1: Sample Entropy" =>  "Examples/Example1.md",
                "Ex.2: Permutation Entropy" =>  "Examples/Example2.md",
                "Ex.3: Phase Entropy" =>  "Examples/Example3.md",
                "Ex.4: Cross-Distribution Entropy" =>  "Examples/Example4.md",
                "Ex.5: Multiscale Entropy Object" =>  "Examples/Example5.md",
                "Ex.6: Multiscale [Increment] Entropy" =>  "Examples/Example6.md",
                "Ex.7: Refined Multiscale [Sample] Entropy" =>  "Examples/Example7.md",
                "Ex.8: Composite Multiscale Cross-Approximate Entropy" =>  "Examples/Example8.md",
                "Ex.9: Hierarchical Multiscale corrected Cross-Conditional Entropy" =>  "Examples/Example9.md",
                "Ex.10: Bidimensional Fuzzy Entropy" =>  "Examples/Example10.md",
                ],
    ],
)

deploydocs(
    repo="github.com/MattWillFlood/EntropyHub.jl.git",
<<<<<<< HEAD
    target = "v1.0.0+doc0",
=======
    target = "v1.0.0",
>>>>>>> 2d015d7f
    versions = ["stable" => "v^", "v#.#"],
    branch = "gh-pages",

    #versions = nothing,
)


#= """using EntropyHub
using Documenter

DocMeta.setdocmeta!(EntropyHub, :DocTestSetup, :(using EntropyHub); recursive=true)

makedocs(;
    modules = [EntropyHub],
    authors = "Matthew W. Flood <info@entropyhub.xyz>",
    repo = "https://github.com/MattWillFlood/EntropyHub.jl/blob/{commit}{path}#{line}",
    sitename = "EntropyHub.jl",
    doctest = false,
    format = Documenter.HTML(;  
           prettyurls=get(ENV, "CI", nothing) == "true",
           canonical="https://mattwillflood.github.io/EntropyHub.jl",
           assets=String[],  
           collapselevel = 1, 
           ),
    pages = [ "Home" => "index.md",
        
        "Guide" => ["Base Entropies" => "Guide/Base_Entropies.md",
                "Cross-Entropies" => "Guide/Cross_Entropies.md",
                "Multiscale Entropies" => "Guide/Multiscale_Entropies.md",
                "Multiscale Cross-Entropies" => "Guide/Multiscale_Cross_Entropies.md",
                "Bidimensional Entropies" => "Guide/Bidimensional_Entropies.md",
                ],
        
        "Examples" => ["Notes on Examples" => "Examples/Examples.md",
                "Ex.1: Sample Entropy" =>  "Examples/Example1.md",
                "Ex.2: Permutation Entropy" =>  "Examples/Example2.md",
                "Ex.3: Phase Entropy" =>  "Examples/Example3.md",
                "Ex.4: Cross-Distribution Entropy" =>  "Examples/Example4.md",
                "Ex.5: Multiscale Entropy Object" =>  "Examples/Example5.md",
                "Ex.6: Multiscale [Increment] Entropy" =>  "Examples/Example6.md",
                "Ex.7: Refined Multiscale [Sample] Entropy" =>  "Examples/Example7.md",
                "Ex.8: Composite Multiscale Cross-Approximate Entropy" =>  "Examples/Example8.md",
                "Ex.9: Hierarchical Multiscale corrected Cross-Conditional Entropy" =>  "Examples/Example9.md",
                "Ex.10: Bidimensional Fuzzy Entropy" =>  "Examples/Example10.md",
                ],
    ],
)

deploydocs(;
    repo="github.com/MattWillFlood/EntropyHub.jl",
    devbranch = "master",
    devurl = "dev",
    versions = ["stable" => "v^", "v#.#.#", devurl =>devurl],
)
"""
=#<|MERGE_RESOLUTION|>--- conflicted
+++ resolved
@@ -45,11 +45,7 @@
 
 deploydocs(
     repo="github.com/MattWillFlood/EntropyHub.jl.git",
-<<<<<<< HEAD
-    target = "v1.0.0+doc0",
-=======
     target = "v1.0.0",
->>>>>>> 2d015d7f
     versions = ["stable" => "v^", "v#.#"],
     branch = "gh-pages",
 
